[workspace]

members = [
<<<<<<< HEAD
  "logging",
  "crypto_api",
  "sodium",
  "lib3h_protocol",
  "lib3h",
  "tools/half_busy_chat",
=======
  "crates/logging",
  "crates/crypto_api",
  "crates/sodium",
  "crates/lib3h_protocol",
  "crates/lib3h",
>>>>>>> 42fc9d53
]<|MERGE_RESOLUTION|>--- conflicted
+++ resolved
@@ -1,18 +1,10 @@
 [workspace]
 
 members = [
-<<<<<<< HEAD
-  "logging",
-  "crypto_api",
-  "sodium",
-  "lib3h_protocol",
-  "lib3h",
-  "tools/half_busy_chat",
-=======
   "crates/logging",
   "crates/crypto_api",
   "crates/sodium",
   "crates/lib3h_protocol",
   "crates/lib3h",
->>>>>>> 42fc9d53
+  "crates/tools/half_busy_chat",
 ]