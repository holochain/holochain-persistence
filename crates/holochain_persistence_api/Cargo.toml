--- conflicted
+++ resolved
@@ -15,17 +15,10 @@
 arrayref = "=0.3.5"
 base64 = "=0.10.1"
 chrono = "=0.4.6"
-<<<<<<< HEAD
-serde = "1.0.104"
-lazy_static = "=1.4.0"
-regex = "=1.1.2"
-serde_derive = "1.0.104"
-=======
 serde = "=1.0.104"
 lazy_static = "=1.4.0"
 regex = "=1.1.2"
 serde_derive = "=1.0.104"
->>>>>>> ed5785d5
 serde_json = { version = "=1.0.47", features = ["preserve_order"] }
 multihash = "=0.8.0"
 futures-preview = "=0.3.0-alpha.17"
@@ -39,13 +32,8 @@
 shrinkwraprs = "=0.2.1"
 rust-base58 = "=0.0.4"
 objekt= "=0.1.2"
-<<<<<<< HEAD
-holochain_json_api = "=0.0.22"
-holochain_json_derive = "=0.0.22"
-=======
 holochain_json_api = "=0.0.23"
 holochain_json_derive = "=0.0.23"
->>>>>>> ed5785d5
 uuid = { version = "=0.7.1", features = ["v4"] }
 rand = "0.7.2"
 
