--- conflicted
+++ resolved
@@ -13,15 +13,6 @@
 
 
 [dependencies]
-<<<<<<< HEAD
-serde = "1.0.104"
-serde_derive = "1.0.104"
-serde_test = "1.0.104"
-multihash = "=0.8.0"
-# keep version on the left hand side for release regex
-holochain_persistence_api = { version = "=0.0.15", path = "../holochain_persistence_api" }
-holochain_json_api = "=0.0.22"
-=======
 serde = "=1.0.104"
 serde_derive = "=1.0.104"
 serde_test = "=1.0.104"
@@ -29,7 +20,6 @@
 # keep version on the left hand side for release regex
 holochain_persistence_api = { version = "=0.0.17", path = "../holochain_persistence_api" }
 holochain_json_api = "=0.0.23"
->>>>>>> ed5785d5
 lazy_static = "=1.4.0"
 glob = "=0.3.0"
 uuid = { version = "=0.7.1", features = ["v4"] }
