[package]
name = "holochain_persistence_lmdb"
version = "0.0.15"
authors = ["Holochain Core Dev Team <devcore@holochain.org>"]
edition = "2018"
description = "persistence for content addressable storage and entity attribute value indexes backed by pickledb-rs."
keywords = ["holochain", "persistence", "lmdb", "cas", "eav"]
categories = ["database"]
license = "Apache-2.0"
readme = "README.md"
documentation = "https://docs.rs/holochain_persistence_lmdb"
repository = "https://github.com/holochain/holochain-persistence"


[dependencies]
serde = "=1.0.100"
serde_json = { version = "=1.0.47", features = ["preserve_order"] }
serde_derive = "=1.0.100"
serde_test = "=1.0.100"
multihash = "=0.8.0"
# keep version on the left hand side for release regex
holochain_persistence_api = { version = "=0.0.15", path = "../holochain_persistence_api" }
holochain_json_api = "=0.0.20"
lazy_static = "=1.4.0"
glob = "=0.3.0"
uuid = { version = "=0.7.1", features = ["v4"] }
bencher = "=0.1.5"
rand = "0.7.2"
rkv = "0.10.2"
# To get access to lmdb error types which aren't exported by rkv
lmdb-rkv = "0.12.3"
<<<<<<< HEAD
holochain_logging = "0.0.4"
shrinkwraprs = "0.2.1"
=======
holochain_logging = "=0.0.6"
>>>>>>> 42f85243

[dev-dependencies]
tempfile = "=3.0.7"
env_logger = "0.6.1"<|MERGE_RESOLUTION|>--- conflicted
+++ resolved
@@ -29,12 +29,8 @@
 rkv = "0.10.2"
 # To get access to lmdb error types which aren't exported by rkv
 lmdb-rkv = "0.12.3"
-<<<<<<< HEAD
-holochain_logging = "0.0.4"
 shrinkwraprs = "0.2.1"
-=======
 holochain_logging = "=0.0.6"
->>>>>>> 42f85243
 
 [dev-dependencies]
 tempfile = "=3.0.7"
