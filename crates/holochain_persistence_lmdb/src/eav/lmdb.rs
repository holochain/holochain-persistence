use crate::common::LmdbInstance;
use holochain_persistence_api::{
    cas::content::AddressableContent,
    eav::{AddEavi, Attribute, EavFilter, EaviQuery, EntityAttributeValueIndex, FetchEavi},
    error::{PersistenceError, PersistenceResult},
    reporting::{ReportStorage, StorageReport},
};
<<<<<<< HEAD
use rkv::{error::StoreError, EnvironmentFlags, Reader, Value, Writer};
=======
// use kv::{Config, Manager, Store, Error as KvError};
use crate::common::LmdbInstance;
use rkv::{
    error::{DataError, StoreError},
    Value,
};
>>>>>>> 42f85243
use std::{
    collections::BTreeSet,
    fmt::{Debug, Error, Formatter},
    marker::{PhantomData, Send, Sync},
    path::Path,
};
use uuid::Uuid;

pub const EAV_BUCKET: &str = "EAV";

#[derive(Clone)]
pub struct EavLmdbStorage<A: Attribute> {
    id: Uuid,
    lmdb: LmdbInstance,
    attribute: PhantomData<A>,
}

impl<A: Attribute> EavLmdbStorage<A> {
    pub fn new<P: AsRef<Path> + Clone>(
        db_path: P,
        initial_map_size: Option<usize>,
        env_flags: Option<EnvironmentFlags>,
    ) -> EavLmdbStorage<A> {
        Self::wrap(LmdbInstance::new(
            EAV_BUCKET,
            db_path,
            initial_map_size,
            env_flags,
        ))
    }

    pub fn wrap(lmdb: LmdbInstance) -> Self {
        Self {
            id: Uuid::new_v4(),
            lmdb,
            attribute: PhantomData,
        }
    }

    /// Copies all data from reader `source` to `target`
    /// using `writer`.
    pub fn copy_all<'env, 'env2>(
        &self,
        source: &Reader<'env>,
        target: &Self,
        mut writer: &mut Writer<'env2>,
    ) -> Result<(), StoreError> {
        self.lmdb.copy_all(source, &target.lmdb, &mut writer)
    }
}

impl<A: Attribute> Debug for EavLmdbStorage<A> {
    fn fmt(&self, f: &mut Formatter) -> Result<(), Error> {
        f.debug_struct("EavLmdbStorage")
            .field("id", &self.id)
            .finish()
    }
}

fn handle_cursor_result<A: Attribute>(
    result: Result<(&[u8], Option<rkv::Value>), StoreError>,
) -> Result<EntityAttributeValueIndex<A>, StoreError>
where
    A: Sync + Send + serde::de::DeserializeOwned,
{
    match result {
        Ok((_k, Some(Value::Json(s)))) => Ok(serde_json::from_str(&s).unwrap()),
        Ok((_k, None)) => Err(StoreError::DataError(rkv::DataError::Empty)),
        Ok((_k, Some(_v))) => Err(StoreError::DataError(rkv::DataError::UnexpectedType {
            actual: rkv::value::Type::Json,
            expected: rkv::value::Type::Json,
        })),
        Err(e) => Err(e),
    }
}

impl<A: Attribute> EavLmdbStorage<A>
where
    A: Sync + Send + serde::de::DeserializeOwned,
{
    pub fn add_lmdb_eavi<'env>(
        &self,
        reader: &Reader<'env>,
        mut writer: &mut Writer<'env>,
        eav: &EntityAttributeValueIndex<A>,
    ) -> Result<Option<EntityAttributeValueIndex<A>>, StoreError> {
        // use a clever key naming scheme to speed up exact match queries on the entity
        let mut new_eav = eav.clone();
        let mut key = format!("{}::{}", new_eav.entity(), new_eav.index());

        // need to check there isn't a duplicate key though and if there is create a new EAVI which
        // will have a more recent timestamp
        while let Ok(Some(_)) = self.lmdb.store().get(reader, key.clone()) {
            new_eav = EntityAttributeValueIndex::new(&eav.entity(), &eav.attribute(), &eav.value())
                .unwrap();
            key = format!("{}::{}", new_eav.entity(), new_eav.index());
        }

        self.lmdb.add(
            &mut writer,
            &key,
            &Value::Json(&new_eav.content().to_string()),
        )?;
        Ok(Some(eav.clone()))
    }

    pub fn resizable_add_lmdb_eavi(
        &self,
        eav: &EntityAttributeValueIndex<A>,
    ) -> Result<Option<EntityAttributeValueIndex<A>>, StoreError> {
        let env = self.lmdb.rkv().write().unwrap();
        let reader = env.read()?;

        // use a clever key naming scheme to speed up exact match queries on the entity
        let mut new_eav = eav.clone();
        let mut key = format!("{}::{}", new_eav.entity(), new_eav.index());
        // need to check there isn't a duplicate key though and if there is create a new EAVI which
        // will have a more recent timestamp
        while let Ok(Some(_)) = self.lmdb.store().get(&reader, key.clone()) {
            new_eav = EntityAttributeValueIndex::new(&eav.entity(), &eav.attribute(), &eav.value())
                .map_err(|_| StoreError::DataError(DataError::Empty))?;
            key = format!("{}::{}", new_eav.entity(), new_eav.index());
        }

        drop(reader);
        drop(env);
        self.lmdb
<<<<<<< HEAD
            .resizable_add(&key, &Value::Json(&new_eav.content().to_string()))?;
        Ok(Some(eav.clone()))
=======
            .add(key, &Value::Json(&new_eav.content().to_string()))?;
        Ok(Some(new_eav))
>>>>>>> 42f85243
    }

    pub fn fetch_lmdb_eavi<'env>(
        &self,
        reader: rkv::Reader<'env>,
        query: &EaviQuery<A>,
    ) -> Result<BTreeSet<EntityAttributeValueIndex<A>>, StoreError> {
        let entries = match &query.entity {
            EavFilter::Exact(entity) => {
                // Can optimize here thanks to the sorted keys and only iterate matching entities
                self.lmdb
                    .store()
                    .iter_from(&reader, format!("{}::{}", entity, 0))? // start at the first key containing the entity address
                    .take_while(|r| {
                        // stop at the first key that doesn't match (but keep taking errors)
                        match r {
                            Ok((k, _)) => String::from_utf8(k.to_vec())
                                .unwrap()
                                .contains(&entity.to_string()),
                            _ => true,
                        }
                    })
                    .map(handle_cursor_result)
                    .collect::<Result<BTreeSet<EntityAttributeValueIndex<A>>, StoreError>>()?
            }

            _ => {
                // In this case all we can do is iterate the entire database
                self.lmdb
                    .store()
                    .iter_start(&reader)?
                    .map(handle_cursor_result)
                    .collect::<Result<BTreeSet<EntityAttributeValueIndex<A>>, StoreError>>()?
            }
        };

        let entries_iter = entries.iter().cloned();
        Ok(query.run(entries_iter))
    }
}

impl<A: Attribute> AddEavi<A> for EavLmdbStorage<A>
where
    A: Sync + Send + serde::de::DeserializeOwned,
{
    fn add_eavi<'env>(
        &self,
        eav: &EntityAttributeValueIndex<A>,
    ) -> PersistenceResult<Option<EntityAttributeValueIndex<A>>> {
        self.resizable_add_lmdb_eavi(eav)
            .map_err(|e| PersistenceError::from(format!("EAV add error: {}", e)))
    }
}

impl<A: Attribute> FetchEavi<A> for EavLmdbStorage<A>
where
    A: Sync + Send + serde::de::DeserializeOwned,
{
    fn fetch_eavi(
        &self,
        query: &EaviQuery<A>,
    ) -> PersistenceResult<BTreeSet<EntityAttributeValueIndex<A>>> {
        let env_lock = self.lmdb.rkv().read().unwrap();
        let reader = env_lock.read().map_err(crate::error::to_api_error)?;
        self.fetch_lmdb_eavi(reader, query)
            .map_err(|e| PersistenceError::from(format!("EAV fetch error: {}", e)))
    }
}

impl<A: Attribute> ReportStorage for EavLmdbStorage<A>
where
    A: Sync + Send + serde::de::DeserializeOwned,
{
    fn get_storage_report(&self) -> PersistenceResult<StorageReport> {
        Ok(StorageReport::new(0)) // TODO: implement this
    }
}

#[cfg(test)]
pub mod tests {
    use crate::eav::lmdb::EavLmdbStorage;
    use holochain_json_api::json::RawString;
    use holochain_persistence_api::{
        cas::{
            content::{AddressableContent, ExampleAddressableContent},
            storage::EavTestSuite,
        },
        eav::{storage::EavBencher, Attribute, ExampleAttribute},
    };
    use tempfile::tempdir;

    #[test]
    fn lmdb_eav_round_trip() {
        let temp = tempdir().expect("test was supposed to create temp dir");

        let temp_path = String::from(temp.path().to_str().expect("temp dir could not be string"));
        let entity_content =
            ExampleAddressableContent::try_from_content(&RawString::from("foo").into()).unwrap();
        let attribute = ExampleAttribute::WithPayload("favourite-color".to_string());
        let value_content =
            ExampleAddressableContent::try_from_content(&RawString::from("blue").into()).unwrap();

        EavTestSuite::test_round_trip(
            EavLmdbStorage::new(temp_path, None, None),
            entity_content,
            attribute,
            value_content,
        )
    }

    fn new_store<A: Attribute>() -> EavLmdbStorage<A> {
        let temp = tempdir().expect("test was supposed to create temp dir");
        let temp_path = String::from(temp.path().to_str().expect("temp dir could not be string"));
        EavLmdbStorage::new(temp_path, None, None)
    }

    #[bench]
    fn bench_lmdb_eav_add(b: &mut test::Bencher) {
        let store = new_store();
        EavBencher::bench_add(b, store);
    }

    #[bench]
    fn bench_lmdb_eav_fetch_all(b: &mut test::Bencher) {
        let store = new_store();
        EavBencher::bench_fetch_all(b, store);
    }

    #[bench]
    fn bench_lmdb_eav_fetch_exact(b: &mut test::Bencher) {
        let store = new_store();
        EavBencher::bench_fetch_exact(b, store);
    }

    #[test]
    fn lmdb_eav_one_to_many() {
        let temp = tempdir().expect("test was supposed to create temp dir");
        let temp_path = String::from(temp.path().to_str().expect("temp dir could not be string"));
        let eav_storage = EavLmdbStorage::new(temp_path, None, None);
        EavTestSuite::test_one_to_many::<
            ExampleAddressableContent,
            ExampleAttribute,
            EavLmdbStorage<ExampleAttribute>,
        >(eav_storage, &ExampleAttribute::default());
    }

    #[test]
    fn lmdb_eav_many_to_one() {
        let temp = tempdir().expect("test was supposed to create temp dir");
        let temp_path = String::from(temp.path().to_str().expect("temp dir could not be string"));
        let eav_storage = EavLmdbStorage::new(temp_path, None, None);
        EavTestSuite::test_many_to_one::<
            ExampleAddressableContent,
            ExampleAttribute,
            EavLmdbStorage<ExampleAttribute>,
        >(eav_storage, &ExampleAttribute::default());
    }

    #[test]
    fn lmdb_eav_range() {
        let temp = tempdir().expect("test was supposed to create temp dir");
        let temp_path = String::from(temp.path().to_str().expect("temp dir could not be string"));
        let eav_storage = EavLmdbStorage::new(temp_path, None, None);
        EavTestSuite::test_range::<
            ExampleAddressableContent,
            ExampleAttribute,
            EavLmdbStorage<ExampleAttribute>,
        >(eav_storage, &ExampleAttribute::default());
    }

    #[test]
    fn lmdb_eav_prefixes() {
        let temp = tempdir().expect("test was supposed to create temp dir");
        let temp_path = String::from(temp.path().to_str().expect("temp dir could not be string"));
        let eav_storage = EavLmdbStorage::new(temp_path, None, None);
        EavTestSuite::test_multiple_attributes::<
            ExampleAddressableContent,
            ExampleAttribute,
            EavLmdbStorage<ExampleAttribute>,
        >(
            eav_storage,
            vec!["a_", "b_", "c_", "d_"]
                .into_iter()
                .map(|p| ExampleAttribute::WithPayload(p.to_string() + "one_to_many"))
                .collect(),
        );
    }

    #[test]
    fn lmdb_tombstone() {
        let temp = tempdir().expect("test was supposed to create temp dir");
        let temp_path = String::from(temp.path().to_str().expect("temp dir could not be string"));
        let eav_storage = EavLmdbStorage::new(temp_path, None, None);
        EavTestSuite::test_tombstone::<ExampleAddressableContent, EavLmdbStorage<_>>(eav_storage)
    }
}<|MERGE_RESOLUTION|>--- conflicted
+++ resolved
@@ -5,16 +5,12 @@
     error::{PersistenceError, PersistenceResult},
     reporting::{ReportStorage, StorageReport},
 };
-<<<<<<< HEAD
-use rkv::{error::StoreError, EnvironmentFlags, Reader, Value, Writer};
-=======
+use rkv::{EnvironmentFlags, Reader, Writer};
 // use kv::{Config, Manager, Store, Error as KvError};
-use crate::common::LmdbInstance;
 use rkv::{
     error::{DataError, StoreError},
     Value,
 };
->>>>>>> 42f85243
 use std::{
     collections::BTreeSet,
     fmt::{Debug, Error, Formatter},
@@ -142,13 +138,8 @@
         drop(reader);
         drop(env);
         self.lmdb
-<<<<<<< HEAD
             .resizable_add(&key, &Value::Json(&new_eav.content().to_string()))?;
-        Ok(Some(eav.clone()))
-=======
-            .add(key, &Value::Json(&new_eav.content().to_string()))?;
         Ok(Some(new_eav))
->>>>>>> 42f85243
     }
 
     pub fn fetch_lmdb_eavi<'env>(
