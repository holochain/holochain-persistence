--- conflicted
+++ resolved
@@ -5,14 +5,8 @@
 edition = "2018"
 
 [dependencies]
-<<<<<<< HEAD
 lib3h_protocol = { path = "../lib3h_protocol" }
 lib3h_sodium = { path = "../sodium" }
-=======
-holochain_logging = { path = "../logging" }
-holochain_lib3h_protocol = { path = "../lib3h_protocol" }
-holochain_sodium = { path = "../sodium" }
 tungstenite = "=0.6.1"
 url = "=1.7.2"
-native-tls = "=0.2.2"
->>>>>>> fca9406d
+native-tls = "=0.2.2"