[package]
name = "holochain_lib3h_protocol"
version = "0.0.1-alpha1"
authors = ["Holochain Core Dev Team <devcore@holochain.org>"]
edition = "2018"

[dependencies]
<<<<<<< HEAD
serde = "=1.0.89"
serde_derive = "=1.0.89"
=======
holochain_logging = { path = "../logging" }
failure = "=0.1.5"
>>>>>>> b1dc8fe7
<|MERGE_RESOLUTION|>--- conflicted
+++ resolved
@@ -5,10 +5,6 @@
 edition = "2018"
 
 [dependencies]
-<<<<<<< HEAD
 serde = "=1.0.89"
 serde_derive = "=1.0.89"
-=======
-holochain_logging = { path = "../logging" }
-failure = "=0.1.5"
->>>>>>> b1dc8fe7
+failure = "=0.1.5"